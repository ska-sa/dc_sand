--- conflicted
+++ resolved
@@ -1,7 +1,3 @@
 .vscode
 doc
-<<<<<<< HEAD
-.o
-=======
-*.o
->>>>>>> dde76c69
+*.o